# This file is automatically @generated by Cargo.
# It is not intended for manual editing.
version = 3

[[package]]
name = "ahash"
version = "0.8.11"
source = "registry+https://github.com/rust-lang/crates.io-index"
checksum = "e89da841a80418a9b391ebaea17f5c112ffaaa96f621d2c285b5174da76b9011"
dependencies = [
 "cfg-if",
 "getrandom",
 "once_cell",
 "version_check",
 "zerocopy",
]

[[package]]
name = "aho-corasick"
version = "1.1.3"
source = "registry+https://github.com/rust-lang/crates.io-index"
checksum = "8e60d3430d3a69478ad0993f19238d2df97c507009a52b3c10addcd7f6bcb916"
dependencies = [
 "memchr",
]

[[package]]
name = "allocator-api2"
version = "0.2.18"
source = "registry+https://github.com/rust-lang/crates.io-index"
checksum = "5c6cb57a04249c6480766f7f7cef5467412af1490f8d1e243141daddada3264f"

[[package]]
name = "atomic_float"
version = "1.0.0"
source = "registry+https://github.com/rust-lang/crates.io-index"
checksum = "3c4b08ed8a30ff7320117c190eb4d73d47f0ac0c930ab853b8224cef7cd9a5e7"

[[package]]
name = "autocfg"
version = "1.3.0"
source = "registry+https://github.com/rust-lang/crates.io-index"
checksum = "0c4b4d0bd25bd0b74681c0ad21497610ce1b7c91b1022cd21c80c6fbdd9476b0"

[[package]]
name = "auxcallback"
version = "0.2.1"
dependencies = [
 "byondapi",
 "coarsetime",
 "eyre",
 "flume",
 "tracing",
]

[[package]]
name = "auxmos"
version = "2.3.0"
dependencies = [
 "ahash",
 "atomic_float",
 "auxcallback",
 "bitflags",
 "byondapi",
 "coarsetime",
 "dashmap",
 "eyre",
 "float-ord",
 "flume",
 "fxhash",
 "hashbrown",
 "indexmap",
 "itertools 0.13.0",
 "lazy_static",
 "mimalloc",
 "nom",
 "parking_lot",
 "petgraph",
 "rayon",
 "tinyvec",
 "tracing",
 "tracing-subscriber",
 "tracing-tracy",
]

[[package]]
<<<<<<< HEAD
name = "auxtools"
version = "0.1.0"
source = "git+https://github.com/willox/auxtools#bc5b2cf019f0f9b18f46b560a0f730d709171b55"
=======
name = "bindgen"
version = "0.69.4"
source = "registry+https://github.com/rust-lang/crates.io-index"
checksum = "a00dc851838a2120612785d195287475a3ac45514741da670b735818822129a0"
>>>>>>> 3417bba9
dependencies = [
 "bitflags",
 "cexpr",
 "clang-sys",
 "itertools 0.12.1",
 "lazy_static",
<<<<<<< HEAD
 "libc",
 "once_cell",
 "winapi 0.3.9",
]

[[package]]
name = "auxtools-impl"
version = "0.1.0"
source = "git+https://github.com/willox/auxtools#bc5b2cf019f0f9b18f46b560a0f730d709171b55"
dependencies = [
 "hex",
=======
 "lazycell",
 "log",
 "prettyplease",
>>>>>>> 3417bba9
 "proc-macro2",
 "quote",
 "regex",
 "rustc-hash",
 "shlex",
 "syn",
 "which",
]

[[package]]
name = "bitflags"
version = "2.5.0"
source = "registry+https://github.com/rust-lang/crates.io-index"
checksum = "cf4b9d6a944f767f8e5e0db018570623c85f3d925ac718db4e06d0187adb21c1"

[[package]]
name = "bumpalo"
version = "3.16.0"
source = "registry+https://github.com/rust-lang/crates.io-index"
checksum = "79296716171880943b8470b5f8d03aa55eb2e645a4874bdbb28adb49162e012c"

[[package]]
name = "byondapi"
version = "0.4.7"
source = "registry+https://github.com/rust-lang/crates.io-index"
checksum = "5525b530bee0e5daeb7b658b6b734fea77f50e6327be59983abf6dcc42440337"
dependencies = [
 "byondapi-macros",
 "byondapi-sys",
 "inventory",
 "lazy_static",
 "libloading",
 "num_enum",
 "walkdir",
]

[[package]]
name = "byondapi-macros"
version = "0.1.2"
source = "registry+https://github.com/rust-lang/crates.io-index"
checksum = "efa6006a3e4ebc48ae6780b1b4513451c56d7cfea24bc5907db9275616792d9a"
dependencies = [
 "proc-macro2",
 "quote",
 "syn",
]

[[package]]
name = "byondapi-sys"
version = "0.11.1"
source = "registry+https://github.com/rust-lang/crates.io-index"
checksum = "c9af927e23e24ff6a01b117a5cd59f8df3f288a544c91cce5fd4a96cf4520669"
dependencies = [
 "bindgen",
 "doxygen-rs",
 "libloading",
 "rustc_version",
 "walkdir",
]

[[package]]
name = "byteorder"
version = "1.5.0"
source = "registry+https://github.com/rust-lang/crates.io-index"
checksum = "1fd0f2584146f6f2ef48085050886acf353beff7305ebd1ae69500e27c67f64b"

[[package]]
name = "cc"
version = "1.0.98"
source = "registry+https://github.com/rust-lang/crates.io-index"
checksum = "41c270e7540d725e65ac7f1b212ac8ce349719624d7bcff99f8e2e488e8cf03f"

[[package]]
name = "cexpr"
version = "0.6.0"
source = "registry+https://github.com/rust-lang/crates.io-index"
checksum = "6fac387a98bb7c37292057cffc56d62ecb629900026402633ae9160df93a8766"
dependencies = [
 "nom",
]

[[package]]
name = "cfg-if"
version = "1.0.0"
source = "registry+https://github.com/rust-lang/crates.io-index"
checksum = "baf1de4339761588bc0619e3cbc0120ee582ebb74b53b4efbf79117bd2da40fd"

[[package]]
name = "clang-sys"
version = "1.8.1"
source = "registry+https://github.com/rust-lang/crates.io-index"
checksum = "0b023947811758c97c59bf9d1c188fd619ad4718dcaa767947df1cadb14f39f4"
dependencies = [
 "glob",
 "libc",
 "libloading",
]

[[package]]
name = "coarsetime"
version = "0.1.34"
source = "registry+https://github.com/rust-lang/crates.io-index"
checksum = "13b3839cf01bb7960114be3ccf2340f541b6d0c81f8690b007b2b39f750f7e5d"
dependencies = [
 "libc",
 "wasix",
 "wasm-bindgen",
]

[[package]]
name = "crossbeam-deque"
version = "0.8.5"
source = "registry+https://github.com/rust-lang/crates.io-index"
checksum = "613f8cc01fe9cf1a3eb3d7f488fd2fa8388403e97039e2f73692932e291a770d"
dependencies = [
 "crossbeam-epoch",
 "crossbeam-utils",
]

[[package]]
name = "crossbeam-epoch"
version = "0.9.18"
source = "registry+https://github.com/rust-lang/crates.io-index"
checksum = "5b82ac4a3c2ca9c3460964f020e1402edd5753411d7737aa39c3714ad1b5420e"
dependencies = [
 "crossbeam-utils",
]

[[package]]
name = "crossbeam-utils"
version = "0.8.20"
source = "registry+https://github.com/rust-lang/crates.io-index"
checksum = "22ec99545bb0ed0ea7bb9b8e1e9122ea386ff8a48c0922e43f36d45ab09e0e80"

[[package]]
name = "dashmap"
version = "5.5.3"
source = "registry+https://github.com/rust-lang/crates.io-index"
checksum = "978747c1d849a7d2ee5e8adc0159961c48fb7e5db2f06af6723b80123bb53856"
dependencies = [
 "cfg-if",
 "hashbrown",
 "lock_api",
 "once_cell",
 "parking_lot_core",
 "rayon",
]

[[package]]
name = "doxygen-rs"
version = "0.4.2"
source = "registry+https://github.com/rust-lang/crates.io-index"
checksum = "415b6ec780d34dcf624666747194393603d0373b7141eef01d12ee58881507d9"
dependencies = [
 "phf",
]

[[package]]
name = "either"
version = "1.12.0"
source = "registry+https://github.com/rust-lang/crates.io-index"
checksum = "3dca9240753cf90908d7e4aac30f630662b02aebaa1b58a3cadabdb23385b58b"

[[package]]
name = "equivalent"
version = "1.0.1"
source = "registry+https://github.com/rust-lang/crates.io-index"
checksum = "5443807d6dff69373d433ab9ef5378ad8df50ca6298caf15de6e52e24aaf54d5"

[[package]]
name = "errno"
version = "0.3.9"
source = "registry+https://github.com/rust-lang/crates.io-index"
checksum = "534c5cf6194dfab3db3242765c03bbe257cf92f22b38f6bc0c58d59108a820ba"
dependencies = [
 "libc",
 "windows-sys",
]

[[package]]
name = "eyre"
version = "0.6.12"
source = "registry+https://github.com/rust-lang/crates.io-index"
checksum = "7cd915d99f24784cdc19fd37ef22b97e3ff0ae756c7e492e9fbfe897d61e2aec"
dependencies = [
 "indenter",
 "once_cell",
]

[[package]]
name = "fixedbitset"
version = "0.4.2"
source = "registry+https://github.com/rust-lang/crates.io-index"
checksum = "0ce7134b9999ecaf8bcd65542e436736ef32ddca1b3e06094cb6ec5755203b80"

[[package]]
name = "float-ord"
version = "0.3.2"
source = "registry+https://github.com/rust-lang/crates.io-index"
checksum = "8ce81f49ae8a0482e4c55ea62ebbd7e5a686af544c00b9d090bba3ff9be97b3d"

[[package]]
name = "flume"
version = "0.11.0"
source = "registry+https://github.com/rust-lang/crates.io-index"
checksum = "55ac459de2512911e4b674ce33cf20befaba382d05b62b008afc1c8b57cbf181"
dependencies = [
 "futures-core",
 "futures-sink",
 "nanorand",
 "spin",
]

[[package]]
name = "futures-core"
version = "0.3.30"
source = "registry+https://github.com/rust-lang/crates.io-index"
checksum = "dfc6580bb841c5a68e9ef15c77ccc837b40a7504914d52e47b8b0e9bbda25a1d"

[[package]]
name = "futures-sink"
version = "0.3.30"
source = "registry+https://github.com/rust-lang/crates.io-index"
checksum = "9fb8e00e87438d937621c1c6269e53f536c14d3fbd6a042bb24879e57d474fb5"

[[package]]
name = "fxhash"
version = "0.2.1"
source = "registry+https://github.com/rust-lang/crates.io-index"
checksum = "c31b6d751ae2c7f11320402d34e41349dd1016f8d5d45e48c4312bc8625af50c"
dependencies = [
 "byteorder",
]

[[package]]
name = "generator"
version = "0.8.1"
source = "registry+https://github.com/rust-lang/crates.io-index"
checksum = "186014d53bc231d0090ef8d6f03e0920c54d85a5ed22f4f2f74315ec56cf83fb"
dependencies = [
 "cc",
 "cfg-if",
 "libc",
 "log",
 "rustversion",
 "windows",
]

[[package]]
name = "getrandom"
version = "0.2.15"
source = "registry+https://github.com/rust-lang/crates.io-index"
checksum = "c4567c8db10ae91089c99af84c68c38da3ec2f087c3f82960bcdbf3656b6f4d7"
dependencies = [
 "cfg-if",
 "js-sys",
 "libc",
 "wasi",
 "wasm-bindgen",
]

[[package]]
name = "glob"
version = "0.3.1"
source = "registry+https://github.com/rust-lang/crates.io-index"
checksum = "d2fabcfbdc87f4758337ca535fb41a6d701b65693ce38287d856d1674551ec9b"

[[package]]
name = "hashbrown"
version = "0.14.5"
source = "registry+https://github.com/rust-lang/crates.io-index"
checksum = "e5274423e17b7c9fc20b6e7e208532f9b19825d82dfd615708b70edd83df41f1"
dependencies = [
 "ahash",
 "allocator-api2",
]

[[package]]
name = "home"
version = "0.5.9"
source = "registry+https://github.com/rust-lang/crates.io-index"
checksum = "e3d1354bf6b7235cb4a0576c2619fd4ed18183f689b12b006a0ee7329eeff9a5"
dependencies = [
 "windows-sys",
]

[[package]]
name = "indenter"
version = "0.3.3"
source = "registry+https://github.com/rust-lang/crates.io-index"
checksum = "ce23b50ad8242c51a442f3ff322d56b02f08852c77e4c0b4d3fd684abc89c683"

[[package]]
name = "indexmap"
version = "2.2.6"
source = "registry+https://github.com/rust-lang/crates.io-index"
checksum = "168fb715dda47215e360912c096649d23d58bf392ac62f73919e831745e40f26"
dependencies = [
 "equivalent",
 "hashbrown",
 "rayon",
]

[[package]]
name = "inventory"
version = "0.3.15"
source = "registry+https://github.com/rust-lang/crates.io-index"
checksum = "f958d3d68f4167080a18141e10381e7634563984a537f2a49a30fd8e53ac5767"

[[package]]
name = "itertools"
version = "0.12.1"
source = "registry+https://github.com/rust-lang/crates.io-index"
checksum = "ba291022dbbd398a455acf126c1e341954079855bc60dfdda641363bd6922569"
dependencies = [
 "either",
]

[[package]]
name = "itertools"
version = "0.13.0"
source = "registry+https://github.com/rust-lang/crates.io-index"
checksum = "413ee7dfc52ee1a4949ceeb7dbc8a33f2d6c088194d9f922fb8318faf1f01186"
dependencies = [
 "either",
]

[[package]]
name = "js-sys"
version = "0.3.69"
source = "registry+https://github.com/rust-lang/crates.io-index"
checksum = "29c15563dc2726973df627357ce0c9ddddbea194836909d655df6a75d2cf296d"
dependencies = [
 "wasm-bindgen",
]

[[package]]
name = "lazy_static"
version = "1.4.0"
source = "registry+https://github.com/rust-lang/crates.io-index"
checksum = "e2abad23fbc42b3700f2f279844dc832adb2b2eb069b2df918f455c4e18cc646"

[[package]]
name = "lazycell"
version = "1.3.0"
source = "registry+https://github.com/rust-lang/crates.io-index"
checksum = "830d08ce1d1d941e6b30645f1a0eb5643013d835ce3779a5fc208261dbe10f55"

[[package]]
name = "libc"
version = "0.2.155"
source = "registry+https://github.com/rust-lang/crates.io-index"
checksum = "97b3888a4aecf77e811145cadf6eef5901f4782c53886191b2f693f24761847c"

[[package]]
name = "libloading"
version = "0.8.3"
source = "registry+https://github.com/rust-lang/crates.io-index"
checksum = "0c2a198fb6b0eada2a8df47933734e6d35d350665a33a3593d7164fa52c75c19"
dependencies = [
 "cfg-if",
 "windows-targets",
]

[[package]]
name = "libmimalloc-sys"
version = "0.1.38"
source = "registry+https://github.com/rust-lang/crates.io-index"
checksum = "0e7bb23d733dfcc8af652a78b7bf232f0e967710d044732185e561e47c0336b6"
dependencies = [
 "cc",
 "libc",
]

[[package]]
name = "linux-raw-sys"
version = "0.4.14"
source = "registry+https://github.com/rust-lang/crates.io-index"
checksum = "78b3ae25bc7c8c38cec158d1f2757ee79e9b3740fbc7ccf0e59e4b08d793fa89"

[[package]]
name = "lock_api"
version = "0.4.12"
source = "registry+https://github.com/rust-lang/crates.io-index"
checksum = "07af8b9cdd281b7915f413fa73f29ebd5d55d0d3f0155584dade1ff18cea1b17"
dependencies = [
 "autocfg",
 "scopeguard",
]

[[package]]
name = "log"
version = "0.4.21"
source = "registry+https://github.com/rust-lang/crates.io-index"
checksum = "90ed8c1e510134f979dbc4f070f87d4313098b704861a105fe34231c70a3901c"

[[package]]
name = "loom"
version = "0.7.2"
source = "registry+https://github.com/rust-lang/crates.io-index"
checksum = "419e0dc8046cb947daa77eb95ae174acfbddb7673b4151f56d1eed8e93fbfaca"
dependencies = [
 "cfg-if",
 "generator",
 "scoped-tls",
 "tracing",
 "tracing-subscriber",
]

[[package]]
name = "matchers"
version = "0.1.0"
source = "registry+https://github.com/rust-lang/crates.io-index"
checksum = "8263075bb86c5a1b1427b5ae862e8889656f126e9f77c484496e8b47cf5c5558"
dependencies = [
 "regex-automata 0.1.10",
]

[[package]]
name = "memchr"
version = "2.7.2"
source = "registry+https://github.com/rust-lang/crates.io-index"
checksum = "6c8640c5d730cb13ebd907d8d04b52f55ac9a2eec55b440c8892f40d56c76c1d"

[[package]]
name = "mimalloc"
version = "0.1.42"
source = "registry+https://github.com/rust-lang/crates.io-index"
checksum = "e9186d86b79b52f4a77af65604b51225e8db1d6ee7e3f41aec1e40829c71a176"
dependencies = [
 "libmimalloc-sys",
]

[[package]]
name = "minimal-lexical"
version = "0.2.1"
source = "registry+https://github.com/rust-lang/crates.io-index"
checksum = "68354c5c6bd36d73ff3feceb05efa59b6acb7626617f4962be322a825e61f79a"

[[package]]
name = "nanorand"
version = "0.7.0"
source = "registry+https://github.com/rust-lang/crates.io-index"
checksum = "6a51313c5820b0b02bd422f4b44776fbf47961755c74ce64afc73bfad10226c3"
dependencies = [
 "getrandom",
]

[[package]]
name = "nom"
version = "7.1.3"
source = "registry+https://github.com/rust-lang/crates.io-index"
checksum = "d273983c5a657a70a3e8f2a01329822f3b8c8172b73826411a55751e404a0a4a"
dependencies = [
 "memchr",
 "minimal-lexical",
]

[[package]]
name = "nu-ansi-term"
version = "0.46.0"
source = "registry+https://github.com/rust-lang/crates.io-index"
checksum = "77a8165726e8236064dbb45459242600304b42a5ea24ee2948e18e023bf7ba84"
dependencies = [
 "overload",
 "winapi",
]

[[package]]
name = "num_enum"
version = "0.7.2"
source = "registry+https://github.com/rust-lang/crates.io-index"
checksum = "02339744ee7253741199f897151b38e72257d13802d4ee837285cc2990a90845"
dependencies = [
 "num_enum_derive",
]

[[package]]
name = "num_enum_derive"
version = "0.7.2"
source = "registry+https://github.com/rust-lang/crates.io-index"
checksum = "681030a937600a36906c185595136d26abfebb4aa9c65701cefcaf8578bb982b"
dependencies = [
 "proc-macro-crate",
 "proc-macro2",
 "quote",
 "syn",
]

[[package]]
name = "once_cell"
version = "1.19.0"
source = "registry+https://github.com/rust-lang/crates.io-index"
checksum = "3fdb12b2476b595f9358c5161aa467c2438859caa136dec86c26fdd2efe17b92"

[[package]]
name = "overload"
version = "0.1.1"
source = "registry+https://github.com/rust-lang/crates.io-index"
checksum = "b15813163c1d831bf4a13c3610c05c0d03b39feb07f7e09fa234dac9b15aaf39"

[[package]]
name = "parking_lot"
version = "0.12.3"
source = "registry+https://github.com/rust-lang/crates.io-index"
checksum = "f1bf18183cf54e8d6059647fc3063646a1801cf30896933ec2311622cc4b9a27"
dependencies = [
 "lock_api",
 "parking_lot_core",
]

[[package]]
name = "parking_lot_core"
version = "0.9.10"
source = "registry+https://github.com/rust-lang/crates.io-index"
checksum = "1e401f977ab385c9e4e3ab30627d6f26d00e2c73eef317493c4ec6d468726cf8"
dependencies = [
 "cfg-if",
 "libc",
 "redox_syscall",
 "smallvec",
 "windows-targets",
]

[[package]]
name = "petgraph"
version = "0.6.5"
source = "registry+https://github.com/rust-lang/crates.io-index"
checksum = "b4c5cc86750666a3ed20bdaf5ca2a0344f9c67674cae0515bec2da16fbaa47db"
dependencies = [
 "fixedbitset",
 "indexmap",
]

[[package]]
name = "phf"
version = "0.11.2"
source = "registry+https://github.com/rust-lang/crates.io-index"
checksum = "ade2d8b8f33c7333b51bcf0428d37e217e9f32192ae4772156f65063b8ce03dc"
dependencies = [
 "phf_macros",
 "phf_shared",
]

[[package]]
name = "phf_generator"
version = "0.11.2"
source = "registry+https://github.com/rust-lang/crates.io-index"
checksum = "48e4cc64c2ad9ebe670cb8fd69dd50ae301650392e81c05f9bfcb2d5bdbc24b0"
dependencies = [
 "phf_shared",
 "rand",
]

[[package]]
name = "phf_macros"
version = "0.11.2"
source = "registry+https://github.com/rust-lang/crates.io-index"
checksum = "3444646e286606587e49f3bcf1679b8cef1dc2c5ecc29ddacaffc305180d464b"
dependencies = [
 "phf_generator",
 "phf_shared",
 "proc-macro2",
 "quote",
 "syn",
]

[[package]]
name = "phf_shared"
version = "0.11.2"
source = "registry+https://github.com/rust-lang/crates.io-index"
checksum = "90fcb95eef784c2ac79119d1dd819e162b5da872ce6f3c3abe1e8ca1c082f72b"
dependencies = [
 "siphasher",
]

[[package]]
name = "pin-project-lite"
version = "0.2.14"
source = "registry+https://github.com/rust-lang/crates.io-index"
checksum = "bda66fc9667c18cb2758a2ac84d1167245054bcf85d5d1aaa6923f45801bdd02"

[[package]]
name = "prettyplease"
version = "0.2.20"
source = "registry+https://github.com/rust-lang/crates.io-index"
checksum = "5f12335488a2f3b0a83b14edad48dca9879ce89b2edd10e80237e4e852dd645e"
dependencies = [
 "proc-macro2",
 "syn",
]

[[package]]
name = "proc-macro-crate"
version = "3.1.0"
source = "registry+https://github.com/rust-lang/crates.io-index"
checksum = "6d37c51ca738a55da99dc0c4a34860fd675453b8b36209178c2249bb13651284"
dependencies = [
 "toml_edit",
]

[[package]]
name = "proc-macro2"
version = "1.0.85"
source = "registry+https://github.com/rust-lang/crates.io-index"
checksum = "22244ce15aa966053a896d1accb3a6e68469b97c7f33f284b99f0d576879fc23"
dependencies = [
 "unicode-ident",
]

[[package]]
name = "quote"
version = "1.0.36"
source = "registry+https://github.com/rust-lang/crates.io-index"
checksum = "0fa76aaf39101c457836aec0ce2316dbdc3ab723cdda1c6bd4e6ad4208acaca7"
dependencies = [
 "proc-macro2",
]

[[package]]
name = "rand"
version = "0.8.5"
source = "registry+https://github.com/rust-lang/crates.io-index"
checksum = "34af8d1a0e25924bc5b7c43c079c942339d8f0a8b57c39049bef581b46327404"
dependencies = [
 "rand_core",
]

[[package]]
name = "rand_core"
version = "0.6.4"
source = "registry+https://github.com/rust-lang/crates.io-index"
checksum = "ec0be4795e2f6a28069bec0b5ff3e2ac9bafc99e6a9a7dc3547996c5c816922c"

[[package]]
name = "rayon"
version = "1.10.0"
source = "registry+https://github.com/rust-lang/crates.io-index"
checksum = "b418a60154510ca1a002a752ca9714984e21e4241e804d32555251faf8b78ffa"
dependencies = [
 "either",
 "rayon-core",
]

[[package]]
name = "rayon-core"
version = "1.12.1"
source = "registry+https://github.com/rust-lang/crates.io-index"
checksum = "1465873a3dfdaa8ae7cb14b4383657caab0b3e8a0aa9ae8e04b044854c8dfce2"
dependencies = [
 "crossbeam-deque",
 "crossbeam-utils",
]

[[package]]
name = "redox_syscall"
version = "0.5.1"
source = "registry+https://github.com/rust-lang/crates.io-index"
checksum = "469052894dcb553421e483e4209ee581a45100d31b4018de03e5a7ad86374a7e"
dependencies = [
 "bitflags",
]

[[package]]
name = "regex"
version = "1.10.4"
source = "registry+https://github.com/rust-lang/crates.io-index"
checksum = "c117dbdfde9c8308975b6a18d71f3f385c89461f7b3fb054288ecf2a2058ba4c"
dependencies = [
 "aho-corasick",
 "memchr",
 "regex-automata 0.4.6",
 "regex-syntax 0.8.3",
]

[[package]]
name = "regex-automata"
version = "0.1.10"
source = "registry+https://github.com/rust-lang/crates.io-index"
checksum = "6c230d73fb8d8c1b9c0b3135c5142a8acee3a0558fb8db5cf1cb65f8d7862132"
dependencies = [
 "regex-syntax 0.6.29",
]

[[package]]
name = "regex-automata"
version = "0.4.6"
source = "registry+https://github.com/rust-lang/crates.io-index"
checksum = "86b83b8b9847f9bf95ef68afb0b8e6cdb80f498442f5179a29fad448fcc1eaea"
dependencies = [
 "aho-corasick",
 "memchr",
 "regex-syntax 0.8.3",
]

[[package]]
name = "regex-syntax"
version = "0.6.29"
source = "registry+https://github.com/rust-lang/crates.io-index"
checksum = "f162c6dd7b008981e4d40210aca20b4bd0f9b60ca9271061b07f78537722f2e1"

[[package]]
name = "regex-syntax"
version = "0.8.3"
source = "registry+https://github.com/rust-lang/crates.io-index"
checksum = "adad44e29e4c806119491a7f06f03de4d1af22c3a680dd47f1e6e179439d1f56"

[[package]]
name = "rustc-hash"
version = "1.1.0"
source = "registry+https://github.com/rust-lang/crates.io-index"
checksum = "08d43f7aa6b08d49f382cde6a7982047c3426db949b1424bc4b7ec9ae12c6ce2"

[[package]]
name = "rustc_version"
version = "0.4.0"
source = "registry+https://github.com/rust-lang/crates.io-index"
checksum = "bfa0f585226d2e68097d4f95d113b15b83a82e819ab25717ec0590d9584ef366"
dependencies = [
 "semver",
]

[[package]]
name = "rustix"
version = "0.38.34"
source = "registry+https://github.com/rust-lang/crates.io-index"
checksum = "70dc5ec042f7a43c4a73241207cecc9873a06d45debb38b329f8541d85c2730f"
dependencies = [
 "bitflags",
 "errno",
 "libc",
 "linux-raw-sys",
 "windows-sys",
]

[[package]]
name = "rustversion"
version = "1.0.17"
source = "registry+https://github.com/rust-lang/crates.io-index"
checksum = "955d28af4278de8121b7ebeb796b6a45735dc01436d898801014aced2773a3d6"

[[package]]
name = "same-file"
version = "1.0.6"
source = "registry+https://github.com/rust-lang/crates.io-index"
checksum = "93fc1dc3aaa9bfed95e02e6eadabb4baf7e3078b0bd1b4d7b6b0b68378900502"
dependencies = [
 "winapi-util",
]

[[package]]
name = "scoped-tls"
version = "1.0.1"
source = "registry+https://github.com/rust-lang/crates.io-index"
checksum = "e1cf6437eb19a8f4a6cc0f7dca544973b0b78843adbfeb3683d1a94a0024a294"

[[package]]
name = "scopeguard"
version = "1.2.0"
source = "registry+https://github.com/rust-lang/crates.io-index"
checksum = "94143f37725109f92c262ed2cf5e59bce7498c01bcc1502d7b9afe439a4e9f49"

[[package]]
name = "semver"
version = "1.0.23"
source = "registry+https://github.com/rust-lang/crates.io-index"
checksum = "61697e0a1c7e512e84a621326239844a24d8207b4669b41bc18b32ea5cbf988b"

[[package]]
name = "sharded-slab"
version = "0.1.7"
source = "registry+https://github.com/rust-lang/crates.io-index"
checksum = "f40ca3c46823713e0d4209592e8d6e826aa57e928f09752619fc696c499637f6"
dependencies = [
 "lazy_static",
]

[[package]]
name = "shlex"
version = "1.3.0"
source = "registry+https://github.com/rust-lang/crates.io-index"
checksum = "0fda2ff0d084019ba4d7c6f371c95d8fd75ce3524c3cb8fb653a3023f6323e64"

[[package]]
name = "siphasher"
version = "0.3.11"
source = "registry+https://github.com/rust-lang/crates.io-index"
checksum = "38b58827f4464d87d377d175e90bf58eb00fd8716ff0a62f80356b5e61555d0d"

[[package]]
name = "smallvec"
version = "1.13.2"
source = "registry+https://github.com/rust-lang/crates.io-index"
checksum = "3c5e1a9a646d36c3599cd173a41282daf47c44583ad367b8e6837255952e5c67"

[[package]]
name = "spin"
version = "0.9.8"
source = "registry+https://github.com/rust-lang/crates.io-index"
checksum = "6980e8d7511241f8acf4aebddbb1ff938df5eebe98691418c4468d0b72a96a67"
dependencies = [
 "lock_api",
]

[[package]]
name = "syn"
version = "2.0.66"
source = "registry+https://github.com/rust-lang/crates.io-index"
checksum = "c42f3f41a2de00b01c0aaad383c5a45241efc8b2d1eda5661812fda5f3cdcff5"
dependencies = [
 "proc-macro2",
 "quote",
 "unicode-ident",
]

[[package]]
name = "thread_local"
version = "1.1.8"
source = "registry+https://github.com/rust-lang/crates.io-index"
checksum = "8b9ef9bad013ada3808854ceac7b46812a6465ba368859a37e2100283d2d719c"
dependencies = [
 "cfg-if",
 "once_cell",
]

[[package]]
name = "tinyvec"
version = "1.6.0"
source = "registry+https://github.com/rust-lang/crates.io-index"
checksum = "87cc5ceb3875bb20c2890005a4e226a4651264a5c75edb2421b52861a0a0cb50"
dependencies = [
 "tinyvec_macros",
]

[[package]]
name = "tinyvec_macros"
version = "0.1.1"
source = "registry+https://github.com/rust-lang/crates.io-index"
checksum = "1f3ccbac311fea05f86f61904b462b55fb3df8837a366dfc601a0161d0532f20"

[[package]]
name = "toml_datetime"
version = "0.6.6"
source = "registry+https://github.com/rust-lang/crates.io-index"
checksum = "4badfd56924ae69bcc9039335b2e017639ce3f9b001c393c1b2d1ef846ce2cbf"

[[package]]
name = "toml_edit"
version = "0.21.1"
source = "registry+https://github.com/rust-lang/crates.io-index"
checksum = "6a8534fd7f78b5405e860340ad6575217ce99f38d4d5c8f2442cb5ecb50090e1"
dependencies = [
 "indexmap",
 "toml_datetime",
 "winnow",
]

[[package]]
name = "tracing"
version = "0.1.40"
source = "registry+https://github.com/rust-lang/crates.io-index"
checksum = "c3523ab5a71916ccf420eebdf5521fcef02141234bbc0b8a49f2fdc4544364ef"
dependencies = [
 "pin-project-lite",
 "tracing-attributes",
 "tracing-core",
]

[[package]]
name = "tracing-attributes"
version = "0.1.27"
source = "registry+https://github.com/rust-lang/crates.io-index"
checksum = "34704c8d6ebcbc939824180af020566b01a7c01f80641264eba0999f6c2b6be7"
dependencies = [
 "proc-macro2",
 "quote",
 "syn",
]

[[package]]
name = "tracing-core"
version = "0.1.32"
source = "registry+https://github.com/rust-lang/crates.io-index"
checksum = "c06d3da6113f116aaee68e4d601191614c9053067f9ab7f6edbcb161237daa54"
dependencies = [
 "once_cell",
 "valuable",
]

[[package]]
name = "tracing-log"
version = "0.2.0"
source = "registry+https://github.com/rust-lang/crates.io-index"
checksum = "ee855f1f400bd0e5c02d150ae5de3840039a3f54b025156404e34c23c03f47c3"
dependencies = [
 "log",
 "once_cell",
 "tracing-core",
]

[[package]]
name = "tracing-subscriber"
version = "0.3.18"
source = "registry+https://github.com/rust-lang/crates.io-index"
checksum = "ad0f048c97dbd9faa9b7df56362b8ebcaa52adb06b498c050d2f4e32f90a7a8b"
dependencies = [
 "matchers",
 "nu-ansi-term",
 "once_cell",
 "regex",
 "sharded-slab",
 "smallvec",
 "thread_local",
 "tracing",
 "tracing-core",
 "tracing-log",
]

[[package]]
name = "tracing-tracy"
version = "0.11.0"
source = "registry+https://github.com/rust-lang/crates.io-index"
checksum = "6024d04f84a69fd0d1dc1eee3a2b070bd246530a0582f9982ae487cb6c703614"
dependencies = [
 "tracing-core",
 "tracing-subscriber",
 "tracy-client",
]

[[package]]
name = "tracy-client"
version = "0.17.0"
source = "registry+https://github.com/rust-lang/crates.io-index"
checksum = "59fb931a64ff88984f86d3e9bcd1ae8843aa7fe44dd0f8097527bc172351741d"
dependencies = [
 "loom",
 "once_cell",
 "tracy-client-sys",
]

[[package]]
name = "tracy-client-sys"
version = "0.22.2"
source = "registry+https://github.com/rust-lang/crates.io-index"
checksum = "9d104d610dfa9dd154535102cc9c6164ae1fa37842bc2d9e83f9ac82b0ae0882"
dependencies = [
 "cc",
]

[[package]]
name = "unicode-ident"
version = "1.0.12"
source = "registry+https://github.com/rust-lang/crates.io-index"
checksum = "3354b9ac3fae1ff6755cb6db53683adb661634f67557942dea4facebec0fee4b"

[[package]]
name = "valuable"
version = "0.1.0"
source = "registry+https://github.com/rust-lang/crates.io-index"
checksum = "830b7e5d4d90034032940e4ace0d9a9a057e7a45cd94e6c007832e39edb82f6d"

[[package]]
name = "version_check"
version = "0.9.4"
source = "registry+https://github.com/rust-lang/crates.io-index"
checksum = "49874b5167b65d7193b8aba1567f5c7d93d001cafc34600cee003eda787e483f"

[[package]]
name = "walkdir"
version = "2.5.0"
source = "registry+https://github.com/rust-lang/crates.io-index"
checksum = "29790946404f91d9c5d06f9874efddea1dc06c5efe94541a7d6863108e3a5e4b"
dependencies = [
 "same-file",
 "winapi-util",
]

[[package]]
name = "wasi"
version = "0.11.0+wasi-snapshot-preview1"
source = "registry+https://github.com/rust-lang/crates.io-index"
checksum = "9c8d87e72b64a3b4db28d11ce29237c246188f4f51057d65a7eab63b7987e423"

[[package]]
name = "wasix"
version = "0.12.21"
source = "registry+https://github.com/rust-lang/crates.io-index"
checksum = "c1fbb4ef9bbca0c1170e0b00dd28abc9e3b68669821600cad1caaed606583c6d"
dependencies = [
 "wasi",
]

[[package]]
name = "wasm-bindgen"
version = "0.2.92"
source = "registry+https://github.com/rust-lang/crates.io-index"
checksum = "4be2531df63900aeb2bca0daaaddec08491ee64ceecbee5076636a3b026795a8"
dependencies = [
 "cfg-if",
 "wasm-bindgen-macro",
]

[[package]]
name = "wasm-bindgen-backend"
version = "0.2.92"
source = "registry+https://github.com/rust-lang/crates.io-index"
checksum = "614d787b966d3989fa7bb98a654e369c762374fd3213d212cfc0251257e747da"
dependencies = [
 "bumpalo",
 "log",
 "once_cell",
 "proc-macro2",
 "quote",
 "syn",
 "wasm-bindgen-shared",
]

[[package]]
name = "wasm-bindgen-macro"
version = "0.2.92"
source = "registry+https://github.com/rust-lang/crates.io-index"
checksum = "a1f8823de937b71b9460c0c34e25f3da88250760bec0ebac694b49997550d726"
dependencies = [
 "quote",
 "wasm-bindgen-macro-support",
]

[[package]]
name = "wasm-bindgen-macro-support"
version = "0.2.92"
source = "registry+https://github.com/rust-lang/crates.io-index"
checksum = "e94f17b526d0a461a191c78ea52bbce64071ed5c04c9ffe424dcb38f74171bb7"
dependencies = [
 "proc-macro2",
 "quote",
 "syn",
 "wasm-bindgen-backend",
 "wasm-bindgen-shared",
]

[[package]]
name = "wasm-bindgen-shared"
version = "0.2.92"
source = "registry+https://github.com/rust-lang/crates.io-index"
checksum = "af190c94f2773fdb3729c55b007a722abb5384da03bc0986df4c289bf5567e96"

[[package]]
name = "which"
version = "4.4.2"
source = "registry+https://github.com/rust-lang/crates.io-index"
checksum = "87ba24419a2078cd2b0f2ede2691b6c66d8e47836da3b6db8265ebad47afbfc7"
dependencies = [
 "either",
 "home",
 "once_cell",
 "rustix",
]

[[package]]
name = "winapi"
version = "0.3.9"
source = "registry+https://github.com/rust-lang/crates.io-index"
checksum = "5c839a674fcd7a98952e593242ea400abe93992746761e38641405d28b00f419"
dependencies = [
 "winapi-i686-pc-windows-gnu",
 "winapi-x86_64-pc-windows-gnu",
]

[[package]]
name = "winapi-i686-pc-windows-gnu"
version = "0.4.0"
source = "registry+https://github.com/rust-lang/crates.io-index"
checksum = "ac3b87c63620426dd9b991e5ce0329eff545bccbbb34f3be09ff6fb6ab51b7b6"

[[package]]
name = "winapi-util"
version = "0.1.8"
source = "registry+https://github.com/rust-lang/crates.io-index"
checksum = "4d4cc384e1e73b93bafa6fb4f1df8c41695c8a91cf9c4c64358067d15a7b6c6b"
dependencies = [
 "windows-sys",
]

[[package]]
name = "winapi-x86_64-pc-windows-gnu"
version = "0.4.0"
source = "registry+https://github.com/rust-lang/crates.io-index"
checksum = "712e227841d057c1ee1cd2fb22fa7e5a5461ae8e48fa2ca79ec42cfc1931183f"

[[package]]
name = "windows"
version = "0.54.0"
source = "registry+https://github.com/rust-lang/crates.io-index"
checksum = "9252e5725dbed82865af151df558e754e4a3c2c30818359eb17465f1346a1b49"
dependencies = [
 "windows-core",
 "windows-targets",
]

[[package]]
name = "windows-core"
version = "0.54.0"
source = "registry+https://github.com/rust-lang/crates.io-index"
checksum = "12661b9c89351d684a50a8a643ce5f608e20243b9fb84687800163429f161d65"
dependencies = [
 "windows-result",
 "windows-targets",
]

[[package]]
name = "windows-result"
version = "0.1.1"
source = "registry+https://github.com/rust-lang/crates.io-index"
checksum = "749f0da9cc72d82e600d8d2e44cadd0b9eedb9038f71a1c58556ac1c5791813b"
dependencies = [
 "windows-targets",
]

[[package]]
name = "windows-sys"
version = "0.52.0"
source = "registry+https://github.com/rust-lang/crates.io-index"
checksum = "282be5f36a8ce781fad8c8ae18fa3f9beff57ec1b52cb3de0789201425d9a33d"
dependencies = [
 "windows-targets",
]

[[package]]
name = "windows-targets"
version = "0.52.5"
source = "registry+https://github.com/rust-lang/crates.io-index"
checksum = "6f0713a46559409d202e70e28227288446bf7841d3211583a4b53e3f6d96e7eb"
dependencies = [
 "windows_aarch64_gnullvm",
 "windows_aarch64_msvc",
 "windows_i686_gnu",
 "windows_i686_gnullvm",
 "windows_i686_msvc",
 "windows_x86_64_gnu",
 "windows_x86_64_gnullvm",
 "windows_x86_64_msvc",
]

[[package]]
name = "windows_aarch64_gnullvm"
version = "0.52.5"
source = "registry+https://github.com/rust-lang/crates.io-index"
checksum = "7088eed71e8b8dda258ecc8bac5fb1153c5cffaf2578fc8ff5d61e23578d3263"

[[package]]
name = "windows_aarch64_msvc"
version = "0.52.5"
source = "registry+https://github.com/rust-lang/crates.io-index"
checksum = "9985fd1504e250c615ca5f281c3f7a6da76213ebd5ccc9561496568a2752afb6"

[[package]]
name = "windows_i686_gnu"
version = "0.52.5"
source = "registry+https://github.com/rust-lang/crates.io-index"
checksum = "88ba073cf16d5372720ec942a8ccbf61626074c6d4dd2e745299726ce8b89670"

[[package]]
name = "windows_i686_gnullvm"
version = "0.52.5"
source = "registry+https://github.com/rust-lang/crates.io-index"
checksum = "87f4261229030a858f36b459e748ae97545d6f1ec60e5e0d6a3d32e0dc232ee9"

[[package]]
name = "windows_i686_msvc"
version = "0.52.5"
source = "registry+https://github.com/rust-lang/crates.io-index"
checksum = "db3c2bf3d13d5b658be73463284eaf12830ac9a26a90c717b7f771dfe97487bf"

[[package]]
name = "windows_x86_64_gnu"
version = "0.52.5"
source = "registry+https://github.com/rust-lang/crates.io-index"
checksum = "4e4246f76bdeff09eb48875a0fd3e2af6aada79d409d33011886d3e1581517d9"

[[package]]
name = "windows_x86_64_gnullvm"
version = "0.52.5"
source = "registry+https://github.com/rust-lang/crates.io-index"
checksum = "852298e482cd67c356ddd9570386e2862b5673c85bd5f88df9ab6802b334c596"

[[package]]
name = "windows_x86_64_msvc"
version = "0.52.5"
source = "registry+https://github.com/rust-lang/crates.io-index"
checksum = "bec47e5bfd1bff0eeaf6d8b485cc1074891a197ab4225d504cb7a1ab88b02bf0"

[[package]]
name = "winnow"
version = "0.5.40"
source = "registry+https://github.com/rust-lang/crates.io-index"
checksum = "f593a95398737aeed53e489c785df13f3618e41dbcd6718c6addbf1395aa6876"
dependencies = [
 "memchr",
]

[[package]]
name = "zerocopy"
version = "0.7.34"
source = "registry+https://github.com/rust-lang/crates.io-index"
checksum = "ae87e3fcd617500e5d106f0380cf7b77f3c6092aae37191433159dda23cfb087"
dependencies = [
 "zerocopy-derive",
]

[[package]]
name = "zerocopy-derive"
version = "0.7.34"
source = "registry+https://github.com/rust-lang/crates.io-index"
checksum = "15e934569e47891f7d9411f1a451d947a60e000ab3bd24fbb970f000387d1b3b"
dependencies = [
 "proc-macro2",
 "quote",
 "syn",
]<|MERGE_RESOLUTION|>--- conflicted
+++ resolved
@@ -84,39 +84,19 @@
 ]
 
 [[package]]
-<<<<<<< HEAD
-name = "auxtools"
-version = "0.1.0"
-source = "git+https://github.com/willox/auxtools#bc5b2cf019f0f9b18f46b560a0f730d709171b55"
-=======
 name = "bindgen"
 version = "0.69.4"
 source = "registry+https://github.com/rust-lang/crates.io-index"
 checksum = "a00dc851838a2120612785d195287475a3ac45514741da670b735818822129a0"
->>>>>>> 3417bba9
 dependencies = [
  "bitflags",
  "cexpr",
  "clang-sys",
  "itertools 0.12.1",
  "lazy_static",
-<<<<<<< HEAD
- "libc",
- "once_cell",
- "winapi 0.3.9",
-]
-
-[[package]]
-name = "auxtools-impl"
-version = "0.1.0"
-source = "git+https://github.com/willox/auxtools#bc5b2cf019f0f9b18f46b560a0f730d709171b55"
-dependencies = [
- "hex",
-=======
  "lazycell",
  "log",
  "prettyplease",
->>>>>>> 3417bba9
  "proc-macro2",
  "quote",
  "regex",
